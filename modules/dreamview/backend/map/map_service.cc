/******************************************************************************
 * Copyright 2017 The Apollo Authors. All Rights Reserved.
 *
 * Licensed under the Apache License, Version 2.0 (the "License");
 * you may not use this file except in compliance with the License.
 * You may obtain a copy of the License at
 *
 * http://www.apache.org/licenses/LICENSE-2.0
 *
 * Unless required by applicable law or agreed to in writing, software
 * distributed under the License is distributed on an "AS IS" BASIS,
 * WITHOUT WARRANTIES OR CONDITIONS OF ANY KIND, either express or implied.
 * See the License for the specific language governing permissions and
 * limitations under the License.
 *****************************************************************************/

#include "modules/dreamview/backend/map/map_service.h"

#include <algorithm>
#include <fstream>
#include <utility>

#include "modules/common/util/json_util.h"
#include "modules/common/util/string_util.h"
#include "modules/map/hdmap/hdmap_util.h"

namespace apollo {
namespace dreamview {

using apollo::common::PointENU;
using apollo::hdmap::ClearAreaInfoConstPtr;
using apollo::hdmap::CrosswalkInfoConstPtr;
using apollo::hdmap::HDMapUtil;
using apollo::hdmap::Id;
using apollo::hdmap::JunctionInfoConstPtr;
using apollo::hdmap::Lane;
using apollo::hdmap::LaneInfoConstPtr;
using apollo::hdmap::Map;
using apollo::hdmap::MapPathPoint;
using apollo::hdmap::ParkingSpaceInfoConstPtr;
using apollo::hdmap::Path;
using apollo::hdmap::PNCJunctionInfoConstPtr;
using apollo::hdmap::SignalInfoConstPtr;
using apollo::hdmap::SpeedBumpInfoConstPtr;
using apollo::hdmap::StopSignInfoConstPtr;
using apollo::hdmap::YieldSignInfoConstPtr;
using apollo::routing::RoutingResponse;
using google::protobuf::RepeatedPtrField;

namespace {

template <typename MapElementInfoConstPtr>
void ExtractIds(const std::vector<MapElementInfoConstPtr> &items,
                RepeatedPtrField<std::string> *ids) {
  ids->Reserve(static_cast<unsigned int>(items.size()));
  for (const auto &item : items) {
    ids->Add()->assign(item->id().id());
  }
  // The output is sorted so that the calculated hash will be
  // invariant to the order of elements.
  std::sort(ids->begin(), ids->end());
}

void ExtractRoadAndLaneIds(const std::vector<LaneInfoConstPtr> &lanes,
                           RepeatedPtrField<std::string> *lane_ids,
                           RepeatedPtrField<std::string> *road_ids) {
  lane_ids->Reserve(static_cast<unsigned int>(lanes.size()));
  road_ids->Reserve(static_cast<unsigned int>(lanes.size()));

  for (const auto &lane : lanes) {
    lane_ids->Add()->assign(lane->id().id());
    if (!lane->road_id().id().empty()) {
      road_ids->Add()->assign(lane->road_id().id());
    }
  }
  // The output is sorted so that the calculated hash will be
  // invariant to the order of elements.
  std::sort(lane_ids->begin(), lane_ids->end());
  std::sort(road_ids->begin(), road_ids->end());
}

}  // namespace

const char MapService::kMetaFileName[] = "/metaInfo.json";

MapService::MapService(bool use_sim_map) : use_sim_map_(use_sim_map) {
  ReloadMap(false);
}

bool MapService::ReloadMap(bool force_reload) {
  boost::unique_lock<boost::shared_mutex> writer_lock(mutex_);
  bool ret = true;
  if (force_reload) {
    ret = HDMapUtil::ReloadMaps();
  }

  // Update the x,y-offsets if present.
  UpdateOffsets();
  return ret;
}

void MapService::UpdateOffsets() {
  x_offset_ = 0.0;
  y_offset_ = 0.0;
  std::ifstream ifs(FLAGS_map_dir + kMetaFileName);
  if (!ifs.is_open()) {
    AINFO << "Failed to open map meta file: " << kMetaFileName;
  } else {
    nlohmann::json json;
    ifs >> json;
    ifs.close();

    for (auto it = json.begin(); it != json.end(); ++it) {
      auto val = it.value();
      if (val.is_object()) {
        auto x_offset = val.find("xoffset");
        if (x_offset == val.end()) {
          AWARN << "Cannot find x_offset for this map " << it.key();
          continue;
        }

        if (!x_offset->is_number()) {
          AWARN << "Expect x_offset with type 'number', but was "
                << x_offset->type_name();
          continue;
        }
        x_offset_ = x_offset.value();

        auto y_offset = val.find("yoffset");
        if (y_offset == val.end()) {
          AWARN << "Cannot find y_offset for this map " << it.key();
          continue;
        }

        if (!y_offset->is_number()) {
          AWARN << "Expect y_offset with type 'number', but was "
                << y_offset->type_name();
          continue;
        }
        y_offset_ = y_offset.value();
      }
    }
  }
  AINFO << "Updated with map: x_offset " << x_offset_ << ", y_offset "
        << y_offset_;
}

const hdmap::HDMap *MapService::HDMap() const {
  return HDMapUtil::BaseMapPtr();
}

const hdmap::HDMap *MapService::SimMap() const {
  return use_sim_map_ ? HDMapUtil::SimMapPtr() : HDMapUtil::BaseMapPtr();
}

bool MapService::MapReady() const { return HDMap() && SimMap(); }

void MapService::CollectMapElementIds(const PointENU &point, double radius,
                                      MapElementIds *ids) const {
  if (!MapReady()) {
    return;
  }
  boost::shared_lock<boost::shared_mutex> reader_lock(mutex_);

  std::vector<LaneInfoConstPtr> lanes;
  if (SimMap()->GetLanes(point, radius, &lanes) != 0) {
    AERROR << "Fail to get lanes from sim_map.";
  }
  ExtractRoadAndLaneIds(lanes, ids->mutable_lane(), ids->mutable_road());

  std::vector<ClearAreaInfoConstPtr> clear_areas;
  if (SimMap()->GetClearAreas(point, radius, &clear_areas) != 0) {
    AERROR << "Fail to get clear areas from sim_map.";
  }
  ExtractIds(clear_areas, ids->mutable_clear_area());

  std::vector<CrosswalkInfoConstPtr> crosswalks;
  if (SimMap()->GetCrosswalks(point, radius, &crosswalks) != 0) {
    AERROR << "Fail to get crosswalks from sim_map.";
  }
  ExtractIds(crosswalks, ids->mutable_crosswalk());

  std::vector<JunctionInfoConstPtr> junctions;
  if (SimMap()->GetJunctions(point, radius, &junctions) != 0) {
    AERROR << "Fail to get junctions from sim_map.";
  }
  ExtractIds(junctions, ids->mutable_junction());

  std::vector<PNCJunctionInfoConstPtr> pnc_junctions;
  if (SimMap()->GetPNCJunctions(point, radius, &pnc_junctions) != 0) {
    AERROR << "Fail to get pnc junctions from sim_map.";
  }
  ExtractIds(pnc_junctions, ids->mutable_pnc_junction());

  std::vector<ParkingSpaceInfoConstPtr> parking_spaces;
  if (SimMap()->GetParkingSpaces(point, radius, &parking_spaces) != 0) {
    AERROR << "Fail to get parking space from sim_map.";
  }
  ExtractIds(parking_spaces, ids->mutable_parking_space());

  std::vector<SpeedBumpInfoConstPtr> speed_bumps;
  if (SimMap()->GetSpeedBumps(point, radius, &speed_bumps) != 0) {
    AERROR << "Fail to get speed bump from sim_map.";
  }
  ExtractIds(speed_bumps, ids->mutable_speed_bump());

  std::vector<SignalInfoConstPtr> signals;
  if (SimMap()->GetSignals(point, radius, &signals) != 0) {
    AERROR << "Failed to get signals from sim_map.";
  }

  ExtractIds(signals, ids->mutable_signal());

  std::vector<StopSignInfoConstPtr> stop_signs;
  if (SimMap()->GetStopSigns(point, radius, &stop_signs) != 0) {
    AERROR << "Failed to get stop signs from sim_map.";
  }
  ExtractIds(stop_signs, ids->mutable_stop_sign());

  std::vector<YieldSignInfoConstPtr> yield_signs;
  if (SimMap()->GetYieldSigns(point, radius, &yield_signs) != 0) {
    AERROR << "Failed to get yield signs from sim_map.";
  }
  ExtractIds(yield_signs, ids->mutable_yield());
}

Map MapService::RetrieveMapElements(const MapElementIds &ids) const {
  boost::shared_lock<boost::shared_mutex> reader_lock(mutex_);

  Map result;
  if (!MapReady()) {
    return result;
  }
  Id map_id;

  for (const auto &id : ids.lane()) {
    map_id.set_id(id);
    auto element = SimMap()->GetLaneById(map_id);
    if (element) {
      auto lane = element->lane();
      lane.clear_left_sample();
      lane.clear_right_sample();
      lane.clear_left_road_sample();
      lane.clear_right_road_sample();
      *result.add_lane() = lane;
    }
  }

  for (const auto &id : ids.clear_area()) {
    map_id.set_id(id);
    auto element = SimMap()->GetClearAreaById(map_id);
    if (element) {
      *result.add_clear_area() = element->clear_area();
    }
  }

  for (const auto &id : ids.crosswalk()) {
    map_id.set_id(id);
    auto element = SimMap()->GetCrosswalkById(map_id);
    if (element) {
      *result.add_crosswalk() = element->crosswalk();
    }
  }

  for (const auto &id : ids.junction()) {
    map_id.set_id(id);
    auto element = SimMap()->GetJunctionById(map_id);
    if (element) {
      *result.add_junction() = element->junction();
    }
  }

  for (const auto &id : ids.signal()) {
    map_id.set_id(id);
    auto element = SimMap()->GetSignalById(map_id);
    if (element) {
      *result.add_signal() = element->signal();
    }
  }

  for (const auto &id : ids.stop_sign()) {
    map_id.set_id(id);
    auto element = SimMap()->GetStopSignById(map_id);
    if (element) {
      *result.add_stop_sign() = element->stop_sign();
    }
  }

  for (const auto &id : ids.yield()) {
    map_id.set_id(id);
    auto element = SimMap()->GetYieldSignById(map_id);
    if (element) {
      *result.add_yield() = element->yield_sign();
    }
  }

  for (const auto &id : ids.road()) {
    map_id.set_id(id);
    auto element = SimMap()->GetRoadById(map_id);
    if (element) {
      *result.add_road() = element->road();
    }
  }

  for (const auto &id : ids.parking_space()) {
    map_id.set_id(id);
    auto element = SimMap()->GetParkingSpaceById(map_id);
    if (element) {
      *result.add_parking_space() = element->parking_space();
    }
  }

  for (const auto &id : ids.speed_bump()) {
    map_id.set_id(id);
    auto element = SimMap()->GetSpeedBumpById(map_id);
    if (element) {
      *result.add_speed_bump() = element->speed_bump();
    }
  }

  for (const auto &id : ids.pnc_junction()) {
    map_id.set_id(id);
    auto element = SimMap()->GetPNCJunctionById(map_id);
    if (element) {
      *result.add_pnc_junction() = element->pnc_junction();
    }
  }

  return result;
}

bool MapService::GetNearestLane(const double x, const double y,
                                LaneInfoConstPtr *nearest_lane,
                                double *nearest_s, double *nearest_l) const {
  boost::shared_lock<boost::shared_mutex> reader_lock(mutex_);

  PointENU point;
  point.set_x(x);
  point.set_y(y);
  if (!MapReady() ||
      HDMap()->GetNearestLane(point, nearest_lane, nearest_s, nearest_l) < 0) {
    AERROR << "Failed to get nearest lane!";
    return false;
  }
  return true;
}

bool MapService::GetNearestLaneWithHeading(const double x, const double y,
                                           LaneInfoConstPtr *nearest_lane,
                                           double *nearest_s, double *nearest_l,
                                           const double heading) const {
  boost::shared_lock<boost::shared_mutex> reader_lock(mutex_);

  PointENU point;
  point.set_x(x);
  point.set_y(y);
  static constexpr double kSearchRadius = 1.0;
  static constexpr double kMaxHeadingDiff = 1.0;
  if (!MapReady() || HDMap()->GetNearestLaneWithHeading(
                         point, kSearchRadius, heading, kMaxHeadingDiff,
                         nearest_lane, nearest_s, nearest_l) < 0) {
    AERROR << "Failed to get nearest lane with heading.";
    return false;
  }
  return true;
}

bool MapService::GetPathsFromRouting(const RoutingResponse &routing,
                                     std::vector<Path> *paths) const {
  if (!CreatePathsFromRouting(routing, paths)) {
    AERROR << "Unable to get paths from routing!";
    return false;
  }
  return true;
}

bool MapService::GetPoseWithRegardToLane(const double x, const double y,
                                         double *theta, double *s) const {
  double l;
  LaneInfoConstPtr nearest_lane;
  if (!GetNearestLane(x, y, &nearest_lane, s, &l)) {
    return false;
  }

  *theta = nearest_lane->Heading(*s);
  return true;
}

bool MapService::ConstructLaneWayPoint(
    const double x, const double y, routing::LaneWaypoint *laneWayPoint) const {
  double s, l;
  LaneInfoConstPtr lane;
  if (!GetNearestLane(x, y, &lane, &s, &l)) {
    return false;
  }

  if (!CheckRoutingPointLaneType(lane)) {
    return false;
  }

  laneWayPoint->set_id(lane->id().id());
  laneWayPoint->set_s(s);
  auto *pose = laneWayPoint->mutable_pose();
  pose->set_x(x);
  pose->set_y(y);

  return true;
}

bool MapService::ConstructLaneWayPointWithHeading(
    const double x, const double y, const double heading,
    routing::LaneWaypoint *laneWayPoint) const {
  double s, l;
  LaneInfoConstPtr lane;
  if (!GetNearestLaneWithHeading(x, y, &lane, &s, &l, heading)) {
    return false;
  }

  if (!CheckRoutingPointLaneType(lane)) {
    return false;
  }

  laneWayPoint->set_id(lane->id().id());
  laneWayPoint->set_s(s);
  auto *pose = laneWayPoint->mutable_pose();
  pose->set_x(x);
  pose->set_y(y);

  return true;
}

bool MapService::ConstructLaneWayPointWithLaneId(
    const double x, const double y, const std::string id,
    routing::LaneWaypoint *laneWayPoint) const {
  LaneInfoConstPtr lane = HDMap()->GetLaneById(hdmap::MakeMapId(id));
  if (!lane) {
    return false;
  }

  if (!CheckRoutingPointLaneType(lane)) {
    return false;
  }

  double s, l;
  PointENU point;
  point.set_x(x);
  point.set_y(y);

  if (!lane->GetProjection({point.x(), point.y()}, &s, &l)) {
    return false;
  }

<<<<<<< HEAD
=======
  if (s > lane->lane().length()) {
    s = lane->lane().length();
  }


>>>>>>> 3e7bf35a
  laneWayPoint->set_id(id);
  laneWayPoint->set_s(s);
  auto *pose = laneWayPoint->mutable_pose();
  pose->set_x(x);
  pose->set_y(y);

  return true;
}

bool MapService::CheckRoutingPoint(const double x, const double y) const {
  double s, l;
  LaneInfoConstPtr lane;
  if (!GetNearestLane(x, y, &lane, &s, &l)) {
    return false;
  }
  if (!CheckRoutingPointLaneType(lane)) {
    return false;
  }
  return true;
}

bool MapService::CheckRoutingPointLaneId(
    const double x, const double y, std::vector<std::string> idsArr) const {
  if (idsArr.empty()) {
    return false;
  }
  double s, l;
  LaneInfoConstPtr lane;
  if (!GetNearestLane(x, y, &lane, &s, &l)) {
    return false;
  }
  if (!CheckRoutingPointLaneType(lane)) {
    return false;
  }
  return std::find(idsArr.begin(), idsArr.end(), lane->id().id()) !=
         idsArr.end();
}

bool MapService::CheckRoutingPointLaneType(LaneInfoConstPtr lane) const {
  if (lane->lane().type() != Lane::CITY_DRIVING) {
    AERROR
        << "Failed to construct LaneWayPoint for RoutingRequest: Expected lane "
        << lane->id().id() << " to be CITY_DRIVING, but was "
        << apollo::hdmap::Lane::LaneType_Name(lane->lane().type());
    return false;
  }
  return true;
}

bool MapService::GetStartPoint(apollo::common::PointENU *start_point) const {
  // Start from origin to find a lane from the map.
  double s, l;
  LaneInfoConstPtr lane;
  if (!GetNearestLane(0.0, 0.0, &lane, &s, &l)) {
    return false;
  }

  *start_point = lane->GetSmoothPoint(0.0);
  return true;
}

bool MapService::CreatePathsFromRouting(const RoutingResponse &routing,
                                        std::vector<Path> *paths) const {
  if (routing.road().empty()) {
    return false;
  }

  for (const auto &road : routing.road()) {
    for (const auto &passage_region : road.passage()) {
      // Each passage region in a road forms a path
      if (!AddPathFromPassageRegion(passage_region, paths)) {
        return false;
      }
    }
  }
  return true;
}

bool MapService::AddPathFromPassageRegion(
    const routing::Passage &passage_region, std::vector<Path> *paths) const {
  if (!MapReady()) {
    return false;
  }
  boost::shared_lock<boost::shared_mutex> reader_lock(mutex_);

  std::vector<MapPathPoint> path_points;
  for (const auto &segment : passage_region.segment()) {
    auto lane_ptr = HDMap()->GetLaneById(hdmap::MakeMapId(segment.id()));
    if (!lane_ptr) {
      AERROR << "Failed to find lane: " << segment.id();
      return false;
    }
    if (segment.start_s() >= segment.end_s()) {
      continue;
    }
    auto points = MapPathPoint::GetPointsFromLane(lane_ptr, segment.start_s(),
                                                  segment.end_s());
    path_points.insert(path_points.end(), points.begin(), points.end());
  }

  if (path_points.size() < 2) {
    return false;
  }
  paths->emplace_back(Path(std::move(path_points)));

  return true;
}

size_t MapService::CalculateMapHash(const MapElementIds &ids) const {
  static std::hash<std::string> hash_function;
  return hash_function(ids.DebugString());
}

}  // namespace dreamview
}  // namespace apollo<|MERGE_RESOLUTION|>--- conflicted
+++ resolved
@@ -450,14 +450,11 @@
     return false;
   }
 
-<<<<<<< HEAD
-=======
   if (s > lane->lane().length()) {
     s = lane->lane().length();
   }
 
 
->>>>>>> 3e7bf35a
   laneWayPoint->set_id(id);
   laneWayPoint->set_s(s);
   auto *pose = laneWayPoint->mutable_pose();
